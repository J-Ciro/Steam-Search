# -*- coding: utf-8 -*-
import json
import os
import re
import webbrowser
from pathlib import Path

import vdf
from flox import Flox

STEAM_FOLDER = os.path.join(
    f"{os.environ['SYSTEMDRIVE']}\\", "Program Files (x86)", "Steam"
)
LIBRARIES_CONFIG = os.path.join(STEAM_FOLDER, "config", "libraryfolders.vdf")
LIBRARIES_STEAMAPPS = os.path.join(STEAM_FOLDER, "steamapps", "libraryfolders.vdf")
EXE_FILTER = ["installer", "help", "skse64_loader.exe"]


class SteamSearch(Flox):
    def __init__(self):
        self._steam_folder = None
        self._steam_libraries = None
        self._library_paths = None
        self._steam_folder = STEAM_FOLDER
        self.games = []
        super().__init__()

    @property
    def steam_folder(self):
        if self._steamfolder is None:
            self._steam_folder = self.settings.get("steam_folder", STEAM_FOLDER)
        return self._steam_folder

    @property
    def library_paths(self):
        if self._library_paths is None:
            library_paths = [self._steam_folder]
            if Path(LIBRARIES_CONFIG).exists():
                steamlibrary_config = LIBRARIES_CONFIG
            else:
                steamlibrary_config = LIBRARIES_STEAMAPPS
            try:
                library_folders = vdf.load(open(steamlibrary_config, "r"))
            except FileNotFoundError:
                pass
            else:
                for item in library_folders["libraryfolders"].keys():
                    if not isinstance(library_folders["libraryfolders"][item], str):
                        library_paths.append(
                            library_folders["libraryfolders"][item]["path"]
                        )
<<<<<<< HEAD
=======
            except FileNotFoundError:
                pass
            library_paths.append(self._steam_folder)
>>>>>>> a7cdd8f3
            self._library_paths = library_paths
        return self._library_paths

    def load_games(self):
        for path in self.library_paths:
            for manifest in Path(path, "steamapps").glob("*.acf"):
                self.add_manifest(manifest, path)

    def find_icon(self, install_dir, name):
        first_exe = None
        game_files = Path(install_dir).glob("**/*.exe")
        for file in game_files:
            if file.name.lower() not in EXE_FILTER:
                if first_exe is None:
                    first_exe = file
                if str(file.name).lower().startswith(name[0].lower()):
                    return str(file)

        return str(first_exe)

    def add_manifest(self, file, path):
        try:
            manifest = vdf.load(open(file))
        except SyntaxError:
            pass
        else:
            install_dir = Path(path).joinpath(
                "steamapps", "common", manifest["AppState"]["installdir"]
            )
            self.games.append(
                {
                    "id": manifest["AppState"]["appid"],
                    "name": manifest["AppState"]["name"],
                    "install_dir": str(install_dir),
                }
            )

    def grab_icon(self, game_title, app_dir):
        game_icon = "./icon/steam-icon.png"
        try:
            for game_file in os.scandir(app_dir):
                if game_file.name.lower().startswith(
                    game_title.lower()[0]
                ) and game_file.name.endswith(".exe"):
                    game_icon = f"{app_dir}\{game_file.name}"
                    break
            for game_file in os.scandir(app_dir):
                if (
                    game_file.name.endswith(".exe")
                    and "crash" not in game_file.name.lower()
                    and "loader" not in game_file.name.lower()
                ):
                    game_icon = f"{app_dir}\{game_file.name}"
                    break
        except FileNotFoundError:
            pass
        return game_icon

    def query(self, query):
        self.load_games()
        q = query.lower()
        pattern = ".*?".join(q)
        regex = re.compile(pattern)
        for game in self.games:
            match = regex.search(game["name"].lower())
            if match:
                icon = self.find_icon(game["install_dir"], game["name"])
                self.add_item(
                    title=game["name"],
                    subtitle=game["install_dir"],
                    icon=icon,
                    method="launch_game",
                    parameters=[game["id"]],
                )

    def launch_game(self, game_id):
        webbrowser.open("steam://rungameid/{}".format(game_id))


if __name__ == "__main__":
    SteamSearch()<|MERGE_RESOLUTION|>--- conflicted
+++ resolved
@@ -49,12 +49,6 @@
                         library_paths.append(
                             library_folders["libraryfolders"][item]["path"]
                         )
-<<<<<<< HEAD
-=======
-            except FileNotFoundError:
-                pass
-            library_paths.append(self._steam_folder)
->>>>>>> a7cdd8f3
             self._library_paths = library_paths
         return self._library_paths
 
