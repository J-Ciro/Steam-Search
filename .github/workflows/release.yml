--- conflicted
+++ resolved
@@ -24,15 +24,10 @@
       - name: Set up Python ${{ env.PYTHON_VER }}
         uses: actions/setup-python@v2
         with:
-<<<<<<< HEAD
           python-version: ${{ env.PYTHON_VER }}
       - name: Cache plugin dependencies
         id: plugin-cache
         uses: actions/cache@v2
-=======
-          python-version:
-      - uses: actions/cache@v2
->>>>>>> d603080b
         if: startsWith(runner.os, 'Windows')
         with:
           path: ~\AppData\Local\pip\Cache
